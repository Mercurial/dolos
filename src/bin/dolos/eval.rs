--- conflicted
+++ resolved
@@ -1,6 +1,3 @@
-<<<<<<< HEAD
-use std::path::PathBuf;
-=======
 use dolos::ledger::{PParamsBody, TxoRef};
 use itertools::*;
 use miette::{Context, IntoDiagnostic};
@@ -9,7 +6,6 @@
     ledger::traverse::{Era, MultiEraInput, MultiEraOutput, MultiEraUpdate},
 };
 use std::{borrow::Cow, path::PathBuf};
->>>>>>> 58964888
 
 #[derive(Debug, clap::Args)]
 pub struct Args {
@@ -29,90 +25,6 @@
     network_id: u8,
 }
 
-<<<<<<< HEAD
-pub fn run(_config: &super::Config, _args: &Args) -> miette::Result<()> {
-    // @TODO: Re-enable this, broken after pallas update
-    // crate::common::setup_tracing(&config.logging)?;
-
-    // let (_, ledger) = crate::common::open_data_stores(config)?;
-
-    // let cbor = std::fs::read_to_string(&args.file)
-    //     .into_diagnostic()
-    //     .context("reading tx from file")?;
-
-    // let cbor = hex::decode(cbor)
-    //     .into_diagnostic()
-    //     .context("decoding hex content from file")?;
-
-    // let era = Era::try_from(args.era).unwrap();
-
-    // let tx = pallas::ledger::traverse::MultiEraTx::decode_for_era(era, &cbor)
-    //     .into_diagnostic()
-    //     .context("decoding tx cbor")?;
-
-    // let refs = tx
-    //     .consumes()
-    //     .iter()
-    //     .map(|utxo| TxoRef(*utxo.hash(), utxo.index() as u32))
-    //     .collect_vec();
-
-    // let resolved = ledger
-    //     .get_utxos(refs)
-    //     .into_diagnostic()
-    //     .context("resolving utxo")?;
-
-    // let (byron, shelley, alonzo) = crate::common::open_genesis_files(&config.genesis)?;
-
-    // let mut utxos2 = UTxOs::new();
-
-    // for (ref_, body) in resolved.iter() {
-    //     let txin = pallas::ledger::primitives::byron::TxIn::Variant0(
-    //         pallas::codec::utils::CborWrap((ref_.0, ref_.1)),
-    //     );
-
-    //     let key = MultiEraInput::Byron(
-    //         <Box<Cow<'_, pallas::ledger::primitives::byron::TxIn>>>::from(Cow::Owned(txin)),
-    //     );
-
-    //     let value = MultiEraOutput::decode(body.0, &body.1)
-    //         .into_diagnostic()
-    //         .context("decoding utxo")?;
-
-    //     utxos2.insert(key, value);
-    // }
-
-    // let updates = ledger
-    //     .get_pparams(args.epoch)
-    //     .into_diagnostic()
-    //     .context("retrieving pparams")?;
-
-    // let updates: Vec<_> = updates
-    //     .iter()
-    //     .map(|PParamsBody(era, cbor)| -> miette::Result<MultiEraUpdate> {
-    //         MultiEraUpdate::decode_for_era(*era, cbor).into_diagnostic()
-    //     })
-    //     .try_collect()?;
-
-    // let pparams = dolos::ledger::pparams::fold_pparams(
-    //     &dolos::ledger::pparams::Genesis {
-    //         byron: &byron,
-    //         shelley: &shelley,
-    //         alonzo: &alonzo,
-    //     },
-    //     &updates,
-    //     args.epoch,
-    // );
-
-    // let context = ValidationContext {
-    //     block_slot: args.block_slot,
-    //     prot_magic: config.upstream.network_magic as u32,
-    //     network_id: args.network_id,
-    //     prot_params: pparams,
-    //     acnt: todo!(),
-    // };
-
-    // validate_tx(&tx, &utxos2, &context).unwrap();
-=======
 pub fn run(config: &super::Config, args: &Args) -> miette::Result<()> {
     crate::common::setup_tracing(&config.logging)?;
 
@@ -196,7 +108,6 @@
     let mut cert_state = CertState::default();
 
     validate_tx(&tx, 0, &context, &utxos2, &mut cert_state).unwrap();
->>>>>>> 58964888
 
     Ok(())
 }